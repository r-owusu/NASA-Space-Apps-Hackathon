--- conflicted
+++ resolved
@@ -1,7 +1,7 @@
 #!/usr/bin/env python3
 """
-Professional Multimessenger AI Analysis Platform
-Clean, modern interface with reliable model loading and same/different event prediction
+Enhanced Multimessenger AI Analysis Platform
+Features: API integration, advanced visualizations, event clustering, modern UI
 """
 
 import streamlit as st
@@ -10,11 +10,6 @@
 import os
 import plotly.express as px
 import plotly.graph_objects as go
-<<<<<<< HEAD
-from datetime import datetime
-import joblib
-from pathlib import Path
-=======
 from plotly.subplots import make_subplots
 import seaborn as sns
 import matplotlib.pyplot as plt
@@ -27,7 +22,6 @@
 import time
 from model_loader import list_model_files, load_model_by_name, get_model_info
 from inference import predict_df
->>>>>>> 8e1b58e8
 
 # Page configuration
 st.set_page_config(
@@ -37,28 +31,6 @@
     initial_sidebar_state="expanded"
 )
 
-<<<<<<< HEAD
-# Professional CSS styling
-st.markdown("""
-<style>
-    @import url('https://fonts.googleapis.com/css2?family=Segoe+UI:wght@300;400;500;600;700&display=swap');
-    
-    * {
-        font-family: 'Segoe UI', sans-serif;
-    }
-    
-    /* Main background */
-    .stApp {
-        background: linear-gradient(135deg, #667eea 0%, #764ba2 100%);
-    }
-    
-    /* Header styling */
-    .main-header {
-        background: rgba(255, 255, 255, 0.1);
-        backdrop-filter: blur(10px);
-        border-radius: 15px;
-        padding: 2rem;
-=======
 # Custom CSS for modern pink-themed UI
 st.markdown("""
 <style>
@@ -71,18 +43,9 @@
         background: linear-gradient(90deg, #ff6b9d 0%, #c44569 100%);
         padding: 2rem;
         border-radius: 15px;
->>>>>>> 8e1b58e8
         margin-bottom: 2rem;
+        color: white;
         text-align: center;
-<<<<<<< HEAD
-        border: 1px solid rgba(255, 255, 255, 0.2);
-        box-shadow: 0 8px 32px rgba(0, 0, 0, 0.1);
-    }
-    
-    .main-title {
-        font-size: 3rem;
-        font-weight: 700;
-=======
         box-shadow: 0 8px 32px rgba(255, 107, 157, 0.3);
         backdrop-filter: blur(10px);
         border: 1px solid rgba(255, 255, 255, 0.2);
@@ -92,42 +55,9 @@
         background: linear-gradient(135deg, #ff6b9d 0%, #ff8a80 100%);
         padding: 1.5rem;
         border-radius: 15px;
->>>>>>> 8e1b58e8
         color: white;
-        margin-bottom: 0.5rem;
-        text-shadow: 2px 2px 4px rgba(0, 0, 0, 0.3);
-    }
-    
-    .main-subtitle {
-        font-size: 1.2rem;
-        color: rgba(255, 255, 255, 0.9);
-        margin-bottom: 1rem;
-    }
-    
-    /* Card styling */
-    .info-card {
-        background: rgba(255, 255, 255, 0.15);
-        backdrop-filter: blur(10px);
-        border-radius: 12px;
-        padding: 1.5rem;
-        margin: 1rem 0;
-        border: 1px solid rgba(255, 255, 255, 0.2);
-        box-shadow: 0 4px 16px rgba(0, 0, 0, 0.1);
-    }
-    
-    /* Metric cards */
-    .metric-card {
-        background: linear-gradient(135deg, rgba(255, 255, 255, 0.2), rgba(255, 255, 255, 0.1));
-        backdrop-filter: blur(10px);
-        border-radius: 12px;
-        padding: 1.5rem;
         text-align: center;
-        color: white;
         margin: 0.5rem 0;
-<<<<<<< HEAD
-        border: 1px solid rgba(255, 255, 255, 0.3);
-        transition: transform 0.3s ease, box-shadow 0.3s ease;
-=======
         box-shadow: 0 4px 16px rgba(255, 107, 157, 0.3);
         backdrop-filter: blur(10px);
         border: 1px solid rgba(255, 255, 255, 0.2);
@@ -137,50 +67,12 @@
     .metric-card:hover {
         transform: translateY(-5px);
         box-shadow: 0 12px 24px rgba(255, 107, 157, 0.4);
->>>>>>> 8e1b58e8
     }
     
-    .metric-card:hover {
-        transform: translateY(-5px);
-        box-shadow: 0 12px 24px rgba(0, 0, 0, 0.2);
+    .stTabs [data-baseweb="tab-list"] {
+        gap: 2px;
     }
     
-<<<<<<< HEAD
-    .metric-value {
-        font-size: 2rem;
-        font-weight: 700;
-        margin-bottom: 0.5rem;
-        text-shadow: 1px 1px 2px rgba(0, 0, 0, 0.3);
-    }
-    
-    .metric-label {
-        font-size: 0.9rem;
-        opacity: 0.9;
-        font-weight: 500;
-    }
-    
-    /* Status indicators */
-    .status-success {
-        background: linear-gradient(135deg, #11998e, #38ef7d);
-        color: white;
-        padding: 1rem;
-        border-radius: 10px;
-        margin: 1rem 0;
-        font-weight: 500;
-    }
-    
-    .status-warning {
-        background: linear-gradient(135deg, #f093fb, #f5576c);
-        color: white;
-        padding: 1rem;
-        border-radius: 10px;
-        margin: 1rem 0;
-        font-weight: 500;
-    }
-    
-    .status-info {
-        background: linear-gradient(135deg, #667eea, #764ba2);
-=======
     .stTabs [data-baseweb="tab"] {
         background: linear-gradient(135deg, rgba(255, 255, 255, 0.2), rgba(255, 255, 255, 0.1));
         border-radius: 10px 10px 0 0;
@@ -202,7 +94,6 @@
     
     .success-box {
         background: linear-gradient(90deg, #ff6b9d 0%, #ff8a80 100%);
->>>>>>> 8e1b58e8
         color: white;
         padding: 1.5rem;
         border-radius: 15px;
@@ -229,60 +120,18 @@
         padding: 1.5rem;
         border-radius: 15px;
         margin: 1rem 0;
-<<<<<<< HEAD
-        font-weight: 500;
-    }
-    
-    /* Prediction results */
-    .prediction-same {
-        background: linear-gradient(135deg, #11998e, #38ef7d);
-        color: white;
-        padding: 1.5rem;
-        border-radius: 12px;
-        margin: 1rem 0;
-        text-align: center;
-        font-weight: 600;
-        box-shadow: 0 4px 16px rgba(17, 153, 142, 0.3);
-    }
-    
-    .prediction-different {
-        background: linear-gradient(135deg, #ff6b6b, #ffa500);
-        color: white;
-        padding: 1.5rem;
-        border-radius: 12px;
-        margin: 1rem 0;
-        text-align: center;
-        font-weight: 600;
-        box-shadow: 0 4px 16px rgba(255, 107, 107, 0.3);
-=======
         border: 1px solid rgba(255, 255, 255, 0.3);
         color: #8b1538;
         box-shadow: 0 4px 16px rgba(0, 0, 0, 0.1);
->>>>>>> 8e1b58e8
     }
     
     /* Sidebar styling */
     .css-1d391kg {
-<<<<<<< HEAD
-        background: rgba(255, 255, 255, 0.1);
-        backdrop-filter: blur(10px);
-=======
         background: linear-gradient(180deg, #ff6b9d 0%, #c44569 100%);
->>>>>>> 8e1b58e8
     }
     
     /* Button styling */
     .stButton > button {
-<<<<<<< HEAD
-        background: linear-gradient(135deg, #667eea, #764ba2);
-        color: white;
-        border: none;
-        border-radius: 8px;
-        padding: 0.75rem 1.5rem;
-        font-weight: 600;
-        transition: all 0.3s ease;
-        box-shadow: 0 4px 12px rgba(102, 126, 234, 0.3);
-=======
         background: linear-gradient(135deg, #ff6b9d, #c44569);
         color: white;
         border: none;
@@ -292,14 +141,10 @@
         transition: all 0.3s ease;
         box-shadow: 0 4px 12px rgba(255, 107, 157, 0.3);
         border: 1px solid rgba(255, 255, 255, 0.2);
->>>>>>> 8e1b58e8
     }
     
     .stButton > button:hover {
         transform: translateY(-2px);
-<<<<<<< HEAD
-        box-shadow: 0 8px 20px rgba(102, 126, 234, 0.4);
-=======
         box-shadow: 0 8px 20px rgba(255, 107, 157, 0.4);
         background: linear-gradient(135deg, #c44569, #ff6b9d);
     }
@@ -310,7 +155,6 @@
         backdrop-filter: blur(10px);
         border-radius: 15px;
         border: 1px solid rgba(255, 255, 255, 0.2);
->>>>>>> 8e1b58e8
     }
     
     /* Hide Streamlit elements */
@@ -318,13 +162,6 @@
     footer {visibility: hidden;}
     header {visibility: hidden;}
     
-<<<<<<< HEAD
-    /* Data frame styling */
-    .stDataFrame {
-        background: rgba(255, 255, 255, 0.1);
-        backdrop-filter: blur(10px);
-        border-radius: 10px;
-=======
     /* Prediction results */
     .prediction-same {
         background: linear-gradient(135deg, #ff6b9d, #ff8a80);
@@ -349,193 +186,31 @@
         font-weight: 600;
         box-shadow: 0 4px 16px rgba(255, 154, 158, 0.3);
         border: 1px solid rgba(255, 255, 255, 0.2);
->>>>>>> 8e1b58e8
     }
 </style>
 """, unsafe_allow_html=True)
 
-# Fixed model loading functions
-def get_model_files():
-    """Get list of available model files with proper path handling"""
-    current_dir = Path(__file__).parent
-    models_dir = current_dir / "saved_models"
-    
-    # Also check stage2 models directory
-    stage2_models_dir = current_dir.parent / "stage2_model_training" / "stage2_outputs" / "saved_models"
-    
-    model_files = []
-    
-    # Check local saved_models directory
-    if models_dir.exists():
-        model_files.extend([f.name for f in models_dir.glob("*.pkl")])
-    
-    # Check stage2 models directory
-    if stage2_models_dir.exists():
-        for pkl_file in stage2_models_dir.glob("*.pkl"):
-            if pkl_file.name not in model_files:  # Avoid duplicates
-                model_files.append(f"stage2/{pkl_file.name}")
-    
-    return sorted(model_files)
-
-def load_selected_model(model_name):
-    """Load model with proper error handling"""
-    try:
-        current_dir = Path(__file__).parent
-        
-        if model_name.startswith("stage2/"):
-            # Load from stage2 directory
-            model_file = model_name.replace("stage2/", "")
-            model_path = current_dir.parent / "stage2_model_training" / "stage2_outputs" / "saved_models" / model_file
-        else:
-            # Load from local directory
-            model_path = current_dir / "saved_models" / model_name
-        
-        if not model_path.exists():
-            st.error(f"Model file not found: {model_path}")
-            return None, None, None
-        
-        # Load the model
-        model_obj = joblib.load(model_path)
-        
-        # Handle different model formats
-        if isinstance(model_obj, dict):
-            return model_obj.get('model'), model_obj.get('scaler'), model_obj.get('metadata')
-        else:
-            return model_obj, None, None
-            
-    except Exception as e:
-        st.error(f"Error loading model: {e}")
-        return None, None, None
-
-def predict_events(df, model, scaler=None, threshold=0.5):
-    """Enhanced prediction function with same/different event classification"""
-    try:
-        # Prepare features for prediction - match training feature engineering
-        feature_columns = ['dt', 'dtheta', 'strength_ratio']
-        available_columns = [col for col in feature_columns if col in df.columns]
-        
-        if len(available_columns) < 3:
-            st.error(f"Missing required columns. Found: {available_columns}, Need: {feature_columns}")
-            return None
-        
-        X = df[available_columns].copy()
-        
-        # Handle missing values
-        X = X.fillna(X.mean())
-        
-        # Feature engineering to match training data
-        # Add log_strength_ratio (same as in training)
-        X['log_strength_ratio'] = np.sign(X['strength_ratio']) * np.log1p(np.abs(X['strength_ratio']))
-        
-        # Add pair type dummy variables (create default values if not present)
-        pair_types = ['pair_GW_Neutrino', 'pair_GW_Optical', 'pair_GW_Radio', 'pair_Gamma_Neutrino']
-        
-        # If we have pair information in the data, use it
-        if 'pair' in df.columns:
-            pair_dummies = pd.get_dummies(df['pair'], prefix='pair', drop_first=True)
-            for pair_type in pair_types:
-                if pair_type in pair_dummies.columns:
-                    X[pair_type] = pair_dummies[pair_type]
-                else:
-                    X[pair_type] = 0
-        else:
-            # Create default dummy variables (assuming mixed event types)
-            for pair_type in pair_types:
-                X[pair_type] = 0
-            # Set a default pair type for demo data
-            X['pair_Gamma_Neutrino'] = 1  # Default to Gamma-Neutrino pairs
-        
-        # Ensure we have all expected features in the right order
-        expected_features = ['dt', 'dtheta', 'strength_ratio', 'log_strength_ratio'] + pair_types
-        for feature in expected_features:
-            if feature not in X.columns:
-                X[feature] = 0
-        
-        # Reorder columns to match training
-        X = X[expected_features]
-        
-        # Apply scaling if scaler is available
-        if scaler is not None:
-            X_scaled = scaler.transform(X)
-        else:
-            X_scaled = X.values
-        
-        # Make predictions
-        predictions = model.predict_proba(X_scaled)[:, 1]  # Probability of positive class
-        
-        # Create results dataframe
-        results = df.copy()
-        results['association_probability'] = predictions
-        
-        # Enhanced classification logic
-        results['event_classification'] = results['association_probability'].apply(
-            lambda x: 'Same Astronomical Event' if x > threshold else 'Different Events'
-        )
-        
-        # Add confidence levels
-        results['confidence_level'] = results['association_probability'].apply(
-            lambda x: 'High' if abs(x - 0.5) > 0.3 else 'Medium' if abs(x - 0.5) > 0.15 else 'Low'
-        )
-        
-        # Add event status
-        results['status'] = results.apply(
-            lambda row: f"✅ Same Event ({row['confidence_level']} Confidence)" 
-            if row['event_classification'] == 'Same Astronomical Event'
-            else f"❌ Different Events ({row['confidence_level']} Confidence)", axis=1
-        )
-        
-        return results
-        
-    except Exception as e:
-        st.error(f"Prediction failed: {e}")
-        return None
-
 # Header
 st.markdown("""
 <div class="main-header">
-    <h1 class="main-title">🌌 Multimessenger AI Platform</h1>
-    <p class="main-subtitle">Professional AI-powered analysis for multimessenger astronomical events</p>
-    <p style="color: rgba(255, 255, 255, 0.8);">
-        🎯 Same/Different Event Classification • 📊 Advanced Analytics • 🔬 Real-time Predictions
-    </p>
+    <h1>🌌 Advanced Multimessenger AI Analysis Platform</h1>
+    <p>Next-generation AI-powered detection and analysis of multimessenger astronomical events</p>
+    <p>✨ Real-time data • 🎯 API integration • 📊 Advanced visualizations • 🔬 Event clustering</p>
 </div>
 """, unsafe_allow_html=True)
 
-# Initialize session state
-if 'current_data' not in st.session_state:
-    st.session_state.current_data = None
-if 'results' not in st.session_state:
-    st.session_state.results = None
-if 'analysis_count' not in st.session_state:
-    st.session_state.analysis_count = 0
+# Sidebar
+st.sidebar.markdown("## 🎛️ Analysis Controls")
 
-# Sidebar
-st.sidebar.markdown("## 🎛️ Control Panel")
-
-# Model selection with fixed loading
-st.sidebar.markdown("### 🤖 AI Model Selection")
-model_files = get_model_files()
+# Model selection
+st.sidebar.markdown("### 🤖 AI Model")
+model_files = list_model_files()
 
 if model_files:
     # Extract just the filenames for display
     model_names = [f[0] for f in model_files] if model_files and isinstance(model_files[0], tuple) else model_files
     
     model_choice = st.sidebar.selectbox(
-<<<<<<< HEAD
-        "Choose AI model:",
-        model_files,
-        help="Select a trained machine learning model for analysis"
-    )
-    
-    # Load selected model
-    model, scaler, metadata = load_selected_model(model_choice)
-    
-    if model is not None:
-        st.sidebar.markdown(f"""
-        <div class="status-success">
-            ✅ <strong>Model Loaded Successfully</strong><br>
-            File: {model_choice}
-=======
         "Choose trained model:",
         model_names,
         key="model_selector"
@@ -566,28 +241,11 @@
         <div class="success-box">
             ✅ <strong>Model Loaded Successfully</strong><br>
             {model_choice}
->>>>>>> 8e1b58e8
         </div>
         """, unsafe_allow_html=True)
         
-        # Display model info if available
         if metadata:
-            accuracy = metadata.get('best_auc', 'N/A')
-            algorithm = metadata.get('best_model', 'Unknown')
             st.sidebar.markdown(f"""
-<<<<<<< HEAD
-            <div class="info-card">
-                <h4 style="color: white; margin-bottom: 1rem;">📊 Model Information</h4>
-                <p style="color: white; margin: 0.5rem 0;"><strong>Algorithm:</strong> {algorithm}</p>
-                <p style="color: white; margin: 0.5rem 0;"><strong>AUC Score:</strong> {accuracy}</p>
-            </div>
-            """, unsafe_allow_html=True)
-    else:
-        st.sidebar.markdown("""
-        <div class="status-warning">
-            ⚠️ <strong>Model Loading Failed</strong><br>
-            Check model file integrity
-=======
             <div class="info-box">
                 <h4 style="margin-bottom: 1rem;">📊 Model Information</h4>
                 <p><strong>Algorithm:</strong> {metadata.get('best_model', 'Unknown')}</p>
@@ -600,65 +258,37 @@
         <div class="warning-box">
             ❌ <strong>Model Loading Failed</strong><br>
             {str(e)}
->>>>>>> 8e1b58e8
         </div>
         """, unsafe_allow_html=True)
         model = None
-else:
-    st.sidebar.markdown("""
-    <div class="status-warning">
-        ❌ <strong>No Models Found</strong><br>
-        Please ensure model files (.pkl) are in the saved_models directory
-    </div>
-    """, unsafe_allow_html=True)
-    model = None
-    model_choice = None
 
 # Analysis parameters
-st.sidebar.markdown("### ⚙️ Analysis Settings")
-threshold = st.sidebar.slider(
-    "🎯 Association Threshold", 
-    0.0, 1.0, 0.5, 0.05,
-    help="Probability threshold for same event classification"
-)
+st.sidebar.markdown("### ⚙️ Analysis Parameters")
+threshold = st.sidebar.slider("🎯 Association Threshold", 0.0, 1.0, 0.5, 0.05)
+clustering_eps = st.sidebar.slider("🔗 Clustering Sensitivity", 0.1, 2.0, 0.5, 0.1)
+min_samples = st.sidebar.slider("👥 Min Cluster Size", 2, 10, 3)
 
-show_advanced = st.sidebar.checkbox("🔬 Advanced Options", False)
-if show_advanced:
-    confidence_threshold = st.sidebar.slider("Confidence Threshold", 0.1, 0.5, 0.3, 0.05)
-    show_raw_data = st.sidebar.checkbox("Show Raw Data", True)
+# Advanced options
+with st.sidebar.expander("🔬 Advanced Options"):
+    confidence_interval = st.slider("Confidence Interval", 0.90, 0.99, 0.95, 0.01)
+    show_debug = st.checkbox("Show Debug Info")
+    auto_refresh = st.checkbox("Auto-refresh Real-time Data")
 
-# System status
-if model is not None:
-    st.sidebar.markdown(f"""
-    <div class="info-card">
-        <h4 style="color: white; margin-bottom: 1rem;">🔥 System Status</h4>
-        <p style="color: #38ef7d; margin: 0.3rem 0;">● AI Model: Online</p>
-        <p style="color: #38ef7d; margin: 0.3rem 0;">● Analysis Engine: Ready</p>
-        <p style="color: #38ef7d; margin: 0.3rem 0;">● Threshold: {threshold:.2f}</p>
-        <p style="color: #38ef7d; margin: 0.3rem 0;">● Sessions: {st.session_state.analysis_count}</p>
-    </div>
-    """, unsafe_allow_html=True)
+# Main content tabs
+tab1, tab2, tab3, tab4, tab5 = st.tabs([
+    "📊 Data Input", 
+    "🔬 AI Analysis", 
+    "📈 Visualizations", 
+    "🎯 Event Clustering",
+    "🌐 Real-time Monitor"
+])
 
-# Main content
-col1, col2 = st.columns([2, 1])
-
-with col1:
-    st.markdown("""
-    <div class="info-card">
-        <h2 style="color: white; margin-bottom: 1rem;">📊 Data Input</h2>
-    </div>
-    """, unsafe_allow_html=True)
-    
-    # Data input options
-    input_method = st.radio(
-        "Select data source:",
-        ["🎲 Generate Demo Data", "📂 Upload CSV File"],
-        horizontal=True
-    )
-    
-<<<<<<< HEAD
-    df = None
-=======
+with tab1:
+    st.markdown("## 📊 Data Input Options")
+    
+    # Data input method selection
+    input_col1, input_col2 = st.columns(2)
+    
     with input_col1:
         st.markdown("""
         <div class="feature-box">
@@ -672,93 +302,76 @@
             ["🎲 Generate Demo Data", "📂 Upload Files", "📋 Manual Entry", "🌐 Database Import", "📡 Real-time API"],
             horizontal=False
         )
->>>>>>> 8e1b58e8
+    
+    with input_col2:
+        st.markdown("""
+        <div class="feature-box">
+        <h4>🌐 Live Data Sources</h4>
+        <p>Connect to real-time astronomical databases and observatories</p>
+        </div>
+        """, unsafe_allow_html=True)
+        
+        api_source = st.selectbox(
+            "Real-time data source:",
+            ["🔭 LIGO/Virgo GW Events", "🌟 Gamma-ray Bursts (GRB)", "⚡ Neutrino Alerts", "🎯 Multi-messenger Alerts"]
+        )
+        
+        if st.button("🔄 Fetch Live Data", type="secondary"):
+            with st.spinner("Fetching real-time data..."):
+                # Mock API integration (replace with real APIs)
+                time.sleep(2)
+                
+                # Generate realistic mock data
+                np.random.seed(int(time.time()) % 1000)
+                n_events = np.random.randint(5, 25)
+                
+                api_data = {
+                    'dt': np.abs(np.random.normal(0, 500, n_events)),
+                    'dtheta': np.random.exponential(0.8, n_events),
+                    'strength_ratio': np.random.exponential(1.5, n_events),
+                    'event_id': [f"API_{api_source.split()[0]}_{i:03d}" for i in range(n_events)],
+                    'timestamp': [datetime.now() - timedelta(hours=np.random.randint(0, 48)) for _ in range(n_events)],
+                    'confidence': np.random.uniform(0.7, 0.99, n_events)
+                }
+                
+                st.session_state.api_data = pd.DataFrame(api_data)
+                st.success(f"✅ Fetched {n_events} events from {api_source}")
+    
+    # Standard data input
+    df = None
     
     if input_method == "🎲 Generate Demo Data":
-        col_demo1, col_demo2 = st.columns(2)
-        
-        with col_demo1:
-            n_pairs = st.number_input("Number of event pairs:", 10, 500, 100, 10)
-        
-        with col_demo2:
-            event_type = st.selectbox("Event type:", ["Gamma-Neutrino", "GW-Optical", "Mixed Events"])
-        
-        if st.button("🎲 Generate Demo Data", type="primary"):
-            with st.spinner("Generating realistic multimessenger event data..."):
-                np.random.seed(42)
-                
-                # Generate realistic demo data
-                data = {
-                    'dt': np.abs(np.random.normal(0, 1000, n_pairs)),  # time difference (seconds)
-                    'dtheta': np.random.exponential(1.0, n_pairs),     # angular separation (degrees)
-                    'strength_ratio': np.random.exponential(2, n_pairs), # signal strength ratio
-                    'event_id': [f"Event_{i+1:03d}" for i in range(n_pairs)],
-                    'detection_time': pd.date_range('2025-01-01', periods=n_pairs, freq='H')
-                }
-                
-                # Add pair type information to match training data
-                if event_type == "Gamma-Neutrino":
-                    data['pair'] = ['Gamma_Neutrino'] * n_pairs
-                    data['m1'] = ['Gamma'] * n_pairs
-                    data['m2'] = ['Neutrino'] * n_pairs
-                    data['gamma_energy_gev'] = np.random.lognormal(2, 1, n_pairs)
-                    data['neutrino_energy_gev'] = np.random.lognormal(3, 1.5, n_pairs)
-                elif event_type == "GW-Optical":
-                    data['pair'] = ['GW_Optical'] * n_pairs
-                    data['m1'] = ['GW'] * n_pairs
-                    data['m2'] = ['Optical'] * n_pairs
-                    data['gw_strain'] = np.random.lognormal(-21, 0.5, n_pairs)
-                    data['optical_magnitude'] = np.random.normal(20, 2, n_pairs)
-                else:  # Mixed Events
-                    # Create a mix of different pair types
-                    pair_types = ['Gamma_Neutrino', 'GW_Optical', 'GW_Neutrino', 'GW_Radio']
-                    data['pair'] = np.random.choice(pair_types, n_pairs)
-                    data['m1'] = [p.split('_')[0] for p in data['pair']]
-                    data['m2'] = [p.split('_')[1] for p in data['pair']]
-                
-                df = pd.DataFrame(data)
-                st.session_state.current_data = df
-                
-                st.markdown(f"""
-                <div class="status-success">
-                    ✅ <strong>Demo Data Generated!</strong><br>
-                    Created {len(df)} {event_type} event pairs
-                </div>
-                """, unsafe_allow_html=True)
-    
-<<<<<<< HEAD
-    elif input_method == "📂 Upload CSV File":
-        uploaded_file = st.file_uploader(
-            "Choose a CSV file",
-            type="csv",
-            help="Upload CSV with columns: dt, dtheta, strength_ratio"
-        )
-        
-        if uploaded_file:
-            try:
-                df = pd.read_csv(uploaded_file)
-                st.session_state.current_data = df
-                
-                st.markdown(f"""
-                <div class="status-success">
-                    ✅ <strong>File Uploaded Successfully!</strong><br>
-                    Loaded {len(df)} rows from {uploaded_file.name}
-                </div>
-                """, unsafe_allow_html=True)
-            except Exception as e:
-                st.error(f"Error reading file: {e}")
-
-# Use session state data
-if st.session_state.current_data is not None:
-    df = st.session_state.current_data
-
-with col2:
-    st.markdown("""
-    <div class="info-card">
-        <h3 style="color: white; margin-bottom: 1rem;">📈 Analytics</h3>
-    </div>
-    """, unsafe_allow_html=True)
-=======
+        col1, col2, col3 = st.columns(3)
+        
+        with col1:
+            n_pairs = st.number_input("Number of pairs", 50, 500, 100)
+        with col2:
+            noise_level = st.slider("Noise level", 0.1, 2.0, 1.0)
+        with col3:
+            seed = st.number_input("Random seed", 1, 1000, 42)
+        
+        if st.button("🎲 Generate Data", type="primary"):
+            np.random.seed(seed)
+            
+            # Generate more realistic astronomical data
+            data = {
+                'dt': np.abs(np.random.normal(0, 1000 * noise_level, n_pairs)),
+                'dtheta': np.random.exponential(1.0 * noise_level, n_pairs),
+                'strength_ratio': np.random.exponential(2.0 / noise_level, n_pairs),
+                'event_type': np.random.choice(['GW-Gamma', 'GW-Neutrino', 'Gamma-Neutrino'], n_pairs),
+                'detection_time': [datetime.now() - timedelta(days=np.random.randint(0, 30)) for _ in range(n_pairs)]
+            }
+            
+            df = pd.DataFrame(data)
+            st.session_state.current_data = df
+            
+            st.markdown(f"""
+            <div class="success-box">
+            <h4>✅ Generated {len(df)} astronomical event pairs</h4>
+            <p>Noise level: {noise_level} | Seed: {seed} | Ready for AI analysis</p>
+            </div>
+            """, unsafe_allow_html=True)
+    
     elif input_method == "📂 Upload Files":
         st.markdown("### 📁 File Upload Options")
         
@@ -969,70 +582,82 @@
                     <p>Source: {api_choice} | Events: {n_events} | Latest: {df['timestamp'].max().strftime('%Y-%m-%d %H:%M')}</p>
                     </div>
                     """, unsafe_allow_html=True)
->>>>>>> 8e1b58e8
-    
+    
+    elif input_method == "📋 Manual Entry":
+        st.markdown("### Enter event pair data manually:")
+        
+        with st.form("manual_entry"):
+            col1, col2, col3 = st.columns(3)
+            
+            with col1:
+                dt_val = st.number_input("Time difference (dt)", 0.0, 10000.0, 100.0)
+            with col2:
+                dtheta_val = st.number_input("Angular separation (dtheta)", 0.0, 10.0, 1.0)
+            with col3:
+                strength_val = st.number_input("Strength ratio", 0.0, 100.0, 2.0)
+            
+            if st.form_submit_button("➕ Add Entry"):
+                new_entry = {
+                    'dt': [dt_val],
+                    'dtheta': [dtheta_val], 
+                    'strength_ratio': [strength_val]
+                }
+                
+                if st.session_state.current_data is None:
+                    st.session_state.current_data = pd.DataFrame(new_entry)
+                else:
+                    new_df = pd.DataFrame(new_entry)
+                    st.session_state.current_data = pd.concat([st.session_state.current_data, new_df], ignore_index=True)
+                
+                st.success("✅ Entry added!")
+    
+    # Use data from session state or API
+    if st.session_state.current_data is not None:
+        df = st.session_state.current_data
+    elif st.session_state.api_data is not None and st.checkbox("🌐 Use API data for analysis"):
+        df = st.session_state.api_data
+    
+    # Data preview
     if df is not None:
-        # Display metrics
-        st.markdown(f"""
-        <div class="metric-card">
-            <div class="metric-value">{len(df)}</div>
-            <div class="metric-label">Event Pairs</div>
-        </div>
-        """, unsafe_allow_html=True)
-        
-        st.markdown(f"""
-        <div class="metric-card">
-            <div class="metric-value">{len(df.columns)}</div>
-            <div class="metric-label">Features</div>
-        </div>
-        """, unsafe_allow_html=True)
-        
-        if 'dt' in df.columns:
-            avg_time = df['dt'].mean()
-            st.markdown(f"""
-            <div class="metric-card">
-                <div class="metric-value">{avg_time:.0f}s</div>
-                <div class="metric-label">Avg Time Diff</div>
-            </div>
-            """, unsafe_allow_html=True)
+        st.markdown("### 📋 Data Preview")
+        
+        # Enhanced metrics
+        col1, col2, col3, col4, col5 = st.columns(5)
+        
+        with col1:
+            st.metric("📊 Total Pairs", len(df))
+        with col2:
+            st.metric("🔧 Features", len(df.columns))
+        with col3:
+            if 'strength_ratio' in df.columns:
+                st.metric("💪 Avg Strength", f"{df['strength_ratio'].mean():.2f}")
+            else:
+                st.metric("📁 Data Ready", "✅")
+        with col4:
+            if 'dt' in df.columns:
+                st.metric("⏱️ Avg Time Δ", f"{df['dt'].mean():.0f}s")
+            else:
+                st.metric("🔄 Processing", "✅")
+        with col5:
+            if 'dtheta' in df.columns:
+                st.metric("📐 Avg Angle", f"{df['dtheta'].mean():.2f}°")
+            else:
+                st.metric("🎯 Ready", "✅")
+        
+        # Interactive data table
+        st.dataframe(
+            df.head(10), 
+            use_container_width=True,
+            column_config={
+                "dt": st.column_config.NumberColumn("Time Δ (s)", format="%.1f"),
+                "dtheta": st.column_config.NumberColumn("Angular Sep (°)", format="%.3f"),
+                "strength_ratio": st.column_config.NumberColumn("Strength Ratio", format="%.2f"),
+            }
+        )
 
-# Data preview
-if df is not None:
-    st.markdown("""
-    <div class="info-card">
-        <h3 style="color: white; margin-bottom: 1rem;">📋 Data Preview</h3>
-    </div>
-    """, unsafe_allow_html=True)
-    
-<<<<<<< HEAD
-    st.dataframe(df.head(10), use_container_width=True)
-
-# Analysis section
-st.markdown("""
-<div class="info-card">
-    <h2 style="color: white; margin-bottom: 1rem;">🔬 AI Analysis & Event Classification</h2>
-</div>
-""", unsafe_allow_html=True)
-
-if df is not None and model is not None:
-    if st.button("🚀 Run Event Classification Analysis", type="primary", use_container_width=True):
-        
-        # Progress indicator
-        progress_placeholder = st.empty()
-        with progress_placeholder:
-            progress_bar = st.progress(0)
-            for i in range(100):
-                progress_bar.progress(i + 1)
-                if i < 50:
-                    st.text("🔄 Processing multimessenger data...")
-                else:
-                    st.text("🧠 Classifying events...")
-                import time
-                time.sleep(0.02)
-        
-        # Clear progress
-        progress_placeholder.empty()
-=======
+with tab2:
+    st.markdown("## 🔬 AI Analysis & Prediction")
+    
     if df is not None and model is not None:
         analysis_col1, analysis_col2 = st.columns([2, 1])
         
@@ -1273,23 +898,10 @@
     
     if st.session_state.results is not None:
         results = st.session_state.results
->>>>>>> 8e1b58e8
-        
-        # Run analysis
-        results = predict_events(df, model, scaler, threshold)
-        
-<<<<<<< HEAD
-        if results is not None:
-            st.session_state.results = results
-            st.session_state.analysis_count += 1
-            
-            # Success message
-            st.markdown("""
-            <div class="status-success">
-                ✅ <strong>Analysis Complete!</strong> Event classification successful
-            </div>
-            """, unsafe_allow_html=True)
-=======
+        
+        # Visualization options
+        viz_col1, viz_col2 = st.columns([1, 3])
+        
         with viz_col1:
             st.markdown("### 🎨 Visualization Options")
             viz_type = st.selectbox(
@@ -1314,43 +926,161 @@
             color_scheme = st.selectbox("Color scheme:", ["Viridis", "Plasma", "Cividis", "Magma", "Turbo", "Pink"])
             show_threshold = st.checkbox("Show threshold line", True)
             interactive_mode = st.checkbox("Interactive mode", True)
->>>>>>> 8e1b58e8
-            
-            # Results summary
-            same_events = (results['event_classification'] == 'Same Astronomical Event').sum()
-            different_events = (results['event_classification'] == 'Different Events').sum()
-            high_confidence = (results['confidence_level'] == 'High').sum()
-            
-            col_res1, col_res2, col_res3 = st.columns(3)
-            
-            with col_res1:
-                st.markdown(f"""
-                <div class="prediction-same">
-                    <div style="font-size: 2rem; font-weight: bold; margin-bottom: 0.5rem;">{same_events}</div>
-                    <div>🎯 Same Astronomical Events</div>
-                </div>
-                """, unsafe_allow_html=True)
-            
-            with col_res2:
-                st.markdown(f"""
-                <div class="prediction-different">
-                    <div style="font-size: 2rem; font-weight: bold; margin-bottom: 0.5rem;">{different_events}</div>
-                    <div>🎲 Different Events</div>
-                </div>
-                """, unsafe_allow_html=True)
-            
-            with col_res3:
-                st.markdown(f"""
-                <div class="metric-card">
-                    <div class="metric-value">{high_confidence}</div>
-                    <div class="metric-label">High Confidence</div>
-                </div>
-                """, unsafe_allow_html=True)
-            
-<<<<<<< HEAD
-            # Detailed results
-            st.markdown("### 📊 Classification Results")
-=======
+            
+        with viz_col2:
+            if viz_type == "📊 Probability Distribution":
+                fig = px.histogram(
+                    results, 
+                    x='pred_prob',
+                    nbins=25,
+                    title="🎯 Association Probability Distribution",
+                    labels={'pred_prob': 'Association Probability', 'count': 'Number of Event Pairs'},
+                    color_discrete_sequence=px.colors.sequential.Viridis
+                )
+                
+                if show_threshold:
+                    fig.add_vline(
+                        x=threshold, 
+                        line_dash="dash", 
+                        line_color="red",
+                        annotation_text=f"Threshold ({threshold})"
+                    )
+                
+                fig.update_layout(
+                    plot_bgcolor='rgba(0,0,0,0)',
+                    paper_bgcolor='rgba(0,0,0,0)',
+                )
+                st.plotly_chart(fig, use_container_width=True)
+            
+            elif viz_type == "🎯 3D Feature Space":
+                fig = px.scatter_3d(
+                    results,
+                    x='dt',
+                    y='dtheta', 
+                    z='strength_ratio',
+                    color='pred_prob',
+                    size='pred_prob',
+                    title="🌌 3D Feature Space Visualization",
+                    labels={
+                        'dt': 'Time Difference (s)',
+                        'dtheta': 'Angular Separation (°)',
+                        'strength_ratio': 'Strength Ratio',
+                        'pred_prob': 'Association Probability'
+                    },
+                    color_continuous_scale=color_scheme
+                )
+                
+                fig.update_layout(
+                    scene=dict(
+                        bgcolor='rgba(0,0,0,0)',
+                        xaxis_title="Time Difference (s)",
+                        yaxis_title="Angular Separation (°)",
+                        zaxis_title="Strength Ratio"
+                    ),
+                    height=600
+                )
+                st.plotly_chart(fig, use_container_width=True)
+            
+            elif viz_type == "📈 Correlation Matrix":
+                # Select numeric columns for correlation
+                numeric_cols = ['dt', 'dtheta', 'strength_ratio', 'pred_prob']
+                available_cols = [col for col in numeric_cols if col in results.columns]
+                
+                if len(available_cols) > 1:
+                    corr_matrix = results[available_cols].corr()
+                    
+                    fig = px.imshow(
+                        corr_matrix,
+                        title="🔗 Feature Correlation Matrix",
+                        color_continuous_scale=color_scheme,
+                        aspect="auto"
+                    )
+                    
+                    # Add correlation values as text
+                    fig.update_traces(
+                        text=np.around(corr_matrix.values, decimals=2),
+                        texttemplate="%{text}",
+                        textfont={"size": 12}
+                    )
+                    
+                    st.plotly_chart(fig, use_container_width=True)
+                else:
+                    st.warning("Not enough numeric columns for correlation analysis")
+            
+            elif viz_type == "⏱️ Time Series Analysis":
+                if 'detection_time' in results.columns or 'timestamp' in results.columns:
+                    time_col = 'detection_time' if 'detection_time' in results.columns else 'timestamp'
+                    
+                    # Time-based analysis
+                    time_results = results.copy()
+                    time_results['hour'] = pd.to_datetime(time_results[time_col]).dt.hour
+                    time_results['day'] = pd.to_datetime(time_results[time_col]).dt.date
+                    
+                    # Hourly distribution
+                    hourly_assoc = time_results.groupby('hour')['pred_prob'].mean().reset_index()
+                    
+                    fig = px.line(
+                        hourly_assoc,
+                        x='hour',
+                        y='pred_prob',
+                        title="⏰ Association Probability by Hour",
+                        labels={'hour': 'Hour of Day', 'pred_prob': 'Average Association Probability'}
+                    )
+                    
+                    fig.update_layout(
+                        plot_bgcolor='rgba(0,0,0,0)',
+                        paper_bgcolor='rgba(0,0,0,0)',
+                    )
+                    
+                    st.plotly_chart(fig, use_container_width=True)
+                else:
+                    st.info("Time data not available for time series analysis")
+            
+            elif viz_type == "🌌 Sky Map (3D)":
+                # Create a mock sky map using angular separation
+                if 'dtheta' in results.columns:
+                    # Convert to spherical coordinates for sky visualization
+                    phi = np.random.uniform(0, 2*np.pi, len(results))
+                    theta = results['dtheta'].values
+                    
+                    # Convert to cartesian for 3D plotting
+                    x = np.sin(theta) * np.cos(phi)
+                    y = np.sin(theta) * np.sin(phi)
+                    z = np.cos(theta)
+                    
+                    fig = go.Figure(data=[
+                        go.Scatter3d(
+                            x=x, y=y, z=z,
+                            mode='markers',
+                            marker=dict(
+                                size=8,
+                                color=results['pred_prob'],
+                                colorscale=color_scheme,
+                                colorbar=dict(title="Association Probability"),
+                                showscale=True
+                            ),
+                            text=[f"Prob: {p:.3f}<br>θ: {t:.3f}°" for p, t in zip(results['pred_prob'], results['dtheta'])],
+                            hovertemplate="<b>Event Pair</b><br>%{text}<extra></extra>"
+                        )
+                    ])
+                    
+                    fig.update_layout(
+                        title="🌌 3D Sky Map of Event Associations",
+                        scene=dict(
+                            xaxis_title="X (RA direction)",
+                            yaxis_title="Y (Dec direction)", 
+                            zaxis_title="Z (Celestial pole)",
+                            bgcolor='rgba(0,0,0,0.9)',
+                            camera=dict(eye=dict(x=1.5, y=1.5, z=1.5))
+                        ),
+                        height=600,
+                        paper_bgcolor='rgba(0,0,0,0)'
+                    )
+                    
+                    st.plotly_chart(fig, use_container_width=True)
+                else:
+                    st.warning("Angular separation data not available for sky map")
+            
             elif viz_type == "🔥 Density Heatmap":
                 if 'dt' in results.columns and 'dtheta' in results.columns:
                     fig = px.density_heatmap(
@@ -1906,64 +1636,236 @@
         
         with cluster_col1:
             st.markdown("### ⚙️ Clustering Parameters")
->>>>>>> 8e1b58e8
-            
-            # Display results table
-            display_df = results[['event_classification', 'association_probability', 'confidence_level', 'status']].round(3)
-            st.dataframe(display_df, use_container_width=True)
-            
-            # Visualization
-            st.markdown("### 📈 Results Visualization")
-            
-            # Probability distribution
-            fig = px.histogram(
-                results, 
-                x='association_probability',
-                color='event_classification',
-                title="Event Classification Distribution",
-                labels={'association_probability': 'Association Probability'},
-                color_discrete_map={
-                    'Same Astronomical Event': '#38ef7d',
-                    'Different Events': '#ff6b6b'
+            
+            # Clustering options
+            cluster_features = st.multiselect(
+                "Features for clustering:",
+                ['dt', 'dtheta', 'strength_ratio', 'pred_prob'],
+                default=['dt', 'dtheta', 'strength_ratio']
+            )
+            
+            if st.button("🔍 Perform Clustering Analysis", type="primary"):
+                if len(cluster_features) >= 2:
+                    with st.spinner("🔬 Analyzing event clusters..."):
+                        # Prepare clustering data
+                        cluster_data = results[cluster_features].copy()
+                        
+                        # Standardize features
+                        scaler_cluster = StandardScaler()
+                        cluster_scaled = scaler_cluster.fit_transform(cluster_data)
+                        
+                        # DBSCAN clustering
+                        clustering = DBSCAN(eps=clustering_eps, min_samples=min_samples)
+                        cluster_labels = clustering.fit_predict(cluster_scaled)
+                        
+                        # Add cluster results
+                        results_clustered = results.copy()
+                        results_clustered['cluster'] = cluster_labels
+                        results_clustered['is_outlier'] = cluster_labels == -1
+                        
+                        st.session_state.clustering_results = results_clustered
+                        
+                        # Cluster statistics
+                        n_clusters = len(set(cluster_labels)) - (1 if -1 in cluster_labels else 0)
+                        n_noise = list(cluster_labels).count(-1)
+                        
+                        st.success(f"✅ Found {n_clusters} event clusters and {n_noise} outliers")
+                else:
+                    st.warning("Please select at least 2 features for clustering")
+        
+        with cluster_col2:
+            if st.session_state.clustering_results is not None:
+                cluster_results = st.session_state.clustering_results
+                
+                # Cluster summary
+                st.markdown("### 📊 Clustering Results")
+                
+                n_clusters = len(set(cluster_results['cluster'])) - (1 if -1 in cluster_results['cluster'].values else 0)
+                n_outliers = (cluster_results['cluster'] == -1).sum()
+                largest_cluster = cluster_results['cluster'].value_counts().iloc[0] if len(cluster_results) > 0 else 0
+                
+                col1, col2, col3 = st.columns(3)
+                with col1:
+                    st.metric("🎯 Event Clusters", n_clusters)
+                with col2:
+                    st.metric("👤 Isolated Events", n_outliers)
+                with col3:
+                    st.metric("👥 Largest Cluster", largest_cluster)
+                
+                # Cluster visualization
+                if len(cluster_features) >= 2:
+                    fig = px.scatter(
+                        cluster_results,
+                        x=cluster_features[0],
+                        y=cluster_features[1],
+                        color='cluster',
+                        size='pred_prob',
+                        title="🎯 Event Clustering Visualization",
+                        labels={
+                            cluster_features[0]: cluster_features[0].replace('_', ' ').title(),
+                            cluster_features[1]: cluster_features[1].replace('_', ' ').title()
+                        },
+                        hover_data=['pred_prob']
+                    )
+                    
+                    fig.update_layout(
+                        plot_bgcolor='rgba(0,0,0,0)',
+                        paper_bgcolor='rgba(0,0,0,0)',
+                    )
+                    
+                    st.plotly_chart(fig, use_container_width=True)
+                
+                # Event source analysis
+                st.markdown("### 🌟 Event Source Analysis")
+                
+                if n_clusters > 0:
+                    # Analyze each cluster
+                    for cluster_id in sorted(cluster_results['cluster'].unique()):
+                        if cluster_id != -1:  # Skip outliers
+                            cluster_data = cluster_results[cluster_results['cluster'] == cluster_id]
+                            cluster_size = len(cluster_data)
+                            avg_prob = cluster_data['pred_prob'].mean()
+                            
+                            with st.expander(f"🎯 Cluster {cluster_id} ({cluster_size} events)"):
+                                col1, col2, col3 = st.columns(3)
+                                
+                                with col1:
+                                    st.metric("Events in Cluster", cluster_size)
+                                with col2:
+                                    st.metric("Avg Association Prob", f"{avg_prob:.3f}")
+                                with col3:
+                                    cluster_type = "Multi-event Source" if cluster_size > 3 else "Possible Coincidence"
+                                    st.metric("Likely Source Type", cluster_type)
+                                
+                                # Temporal analysis for cluster
+                                if 'dt' in cluster_data.columns:
+                                    time_span = cluster_data['dt'].max() - cluster_data['dt'].min()
+                                    st.info(f"⏱️ Temporal span: {time_span:.1f} seconds")
+                                
+                                # Spatial analysis for cluster  
+                                if 'dtheta' in cluster_data.columns:
+                                    spatial_span = cluster_data['dtheta'].max() - cluster_data['dtheta'].min()
+                                    st.info(f"📐 Spatial span: {spatial_span:.3f} degrees")
+                
+                # Summary interpretation
+                st.markdown("### 🔬 Scientific Interpretation")
+                
+                if n_clusters == 0:
+                    st.info("🔍 **No significant clustering detected** - Events appear to be independent or noise-dominated")
+                elif n_clusters == 1:
+                    st.success("🎯 **Single source detected** - Events likely originate from the same astrophysical phenomenon")
+                else:
+                    st.warning(f"🌟 **Multiple sources detected** - {n_clusters} distinct astrophysical sources identified")
+                
+                if n_outliers > 0:
+                    outlier_fraction = n_outliers / len(cluster_results) * 100
+                    st.info(f"👤 **{outlier_fraction:.1f}% isolated events** - Possible instrumental noise or rare phenomena")
+    
+    else:
+        st.info("👆 Run AI analysis first to enable clustering analysis")
+
+with tab5:
+    st.markdown("## 🌐 Real-time Event Monitor")
+    st.markdown("*Live monitoring of multimessenger astronomical events*")
+    
+    # Real-time dashboard
+    monitor_col1, monitor_col2 = st.columns([2, 1])
+    
+    with monitor_col1:
+        st.markdown("### 📡 Live Event Stream")
+        
+        # Auto-refresh toggle
+        if auto_refresh:
+            # Create placeholder for live updates
+            placeholder = st.empty()
+            
+            # Simulate real-time data stream
+            for i in range(10):
+                with placeholder.container():
+                    current_time = datetime.now()
+                    
+                    # Mock real-time event
+                    event_type = np.random.choice(['🌊 Gravitational Wave', '⚡ Gamma-ray Burst', '👻 Neutrino Detection'])
+                    confidence = np.random.uniform(0.6, 0.95)
+                    significance = np.random.uniform(3.0, 8.0)
+                    
+                    st.markdown(f"""
+                    **⏰ {current_time.strftime('%H:%M:%S')} UTC**
+                    
+                    🚨 **NEW EVENT DETECTED**
+                    - **Type**: {event_type}
+                    - **Confidence**: {confidence:.2f}
+                    - **Significance**: {significance:.1f}σ
+                    - **Status**: 🔄 Processing for associations...
+                    """)
+                    
+                    # Simulated processing bar
+                    progress_bar = st.progress(0)
+                    for j in range(100):
+                        progress_bar.progress(j + 1)
+                        time.sleep(0.01)
+                    
+                    st.success("✅ Event processed and added to database")
+                
+                time.sleep(2)  # Update every 2 seconds
+        else:
+            st.info("🔄 Enable auto-refresh in the sidebar to see live event stream")
+            
+            # Static event log
+            st.markdown("### 📋 Recent Events Log")
+            
+            # Mock recent events
+            recent_events = []
+            for i in range(10):
+                event = {
+                    'Time': datetime.now() - timedelta(minutes=i*15),
+                    'Type': np.random.choice(['GW', 'GRB', 'Neutrino', 'Optical']),
+                    'Confidence': np.random.uniform(0.5, 0.95),
+                    'Associated': np.random.choice(['Yes', 'No', 'Pending'])
                 }
-            )
-            
-            fig.add_vline(x=threshold, line_dash="dash", line_color="yellow", 
-                         annotation_text=f"Threshold ({threshold})")
-            
-            fig.update_layout(
-                plot_bgcolor='rgba(0,0,0,0)',
-                paper_bgcolor='rgba(0,0,0,0)',
-                font_color='white'
-            )
-            
-            st.plotly_chart(fig, use_container_width=True)
-
-elif df is None:
-    st.markdown("""
-    <div class="status-info">
-        👆 <strong>Ready for Data</strong><br>
-        Please load your multimessenger event data using the options above
-    </div>
-    """, unsafe_allow_html=True)
-
-elif model is None:
-    st.markdown("""
-    <div class="status-warning">
-        🤖 <strong>AI Model Required</strong><br>
-        Please check that model files exist in the saved_models directory
-    </div>
-    """, unsafe_allow_html=True)
+                recent_events.append(event)
+            
+            events_df = pd.DataFrame(recent_events)
+            st.dataframe(events_df, use_container_width=True)
+    
+    with monitor_col2:
+        st.markdown("### 📊 Live Statistics")
+        
+        # Real-time metrics
+        st.metric("🔴 Active Alerts", "7")
+        st.metric("📈 Events Today", "23")
+        st.metric("🎯 Associations", "4")
+        st.metric("⚡ Detection Rate", "1.2/hr")
+        
+        st.markdown("### 🎛️ Monitor Settings")
+        
+        # Alert settings
+        alert_threshold = st.slider("Alert threshold", 0.5, 0.95, 0.8)
+        notification_types = st.multiselect(
+            "Event types to monitor:",
+            ["Gravitational Waves", "Gamma-ray Bursts", "Neutrino Events", "Optical Transients"],
+            default=["Gravitational Waves", "Gamma-ray Bursts"]
+        )
+        
+        # Observatory status
+        st.markdown("### 🔭 Observatory Status")
+        observatories = {
+            "LIGO Hanford": "🟢 Online",
+            "LIGO Livingston": "🟢 Online", 
+            "Virgo": "🟡 Maintenance",
+            "IceCube": "🟢 Online",
+            "Fermi-GBM": "🟢 Online"
+        }
+        
+        for obs, status in observatories.items():
+            st.markdown(f"**{obs}**: {status}")
 
 # Footer
+st.markdown("---")
 st.markdown("""
-<div style="margin-top: 2rem; text-align: center;">
-    <div class="info-card">
-        <p style="color: rgba(255, 255, 255, 0.8); margin: 0;">
-            🌌 <strong>Professional Multimessenger AI Platform</strong> • 
-            Same/Different Event Classification • 
-            Real-time Analysis
-        </p>
-    </div>
+<div style='text-align: center; color: #666; font-size: 0.9em; padding: 2rem;'>
+🌌 <b>Advanced Multimessenger AI Analysis Platform</b><br>
+🚀 Real-time Analysis • 🤖 Machine Learning • 📊 Advanced Visualizations • 🔬 Event Clustering<br>
+Powered by cutting-edge AI and astronomical data science
 </div>
 """, unsafe_allow_html=True)